--- conflicted
+++ resolved
@@ -116,7 +116,6 @@
 			path: src/aliases.php
 
 		-
-<<<<<<< HEAD
 			message: "#^Class Symfony\\\\Component\\\\HttpKernel\\\\Event\\\\FilterControllerEvent not found\\.$#"
 			count: 1
 			path: src/aliases.php
@@ -127,8 +126,6 @@
 			path: tests/End2End/End2EndTest.php
 
 		-
-=======
->>>>>>> 32fce0e6
 			message: "#^Parameter \\$event of method Sentry\\\\SentryBundle\\\\Tests\\\\EventListener\\\\ErrorListenerTest\\:\\:testHandleExceptionEvent\\(\\) has invalid typehint type Symfony\\\\Component\\\\HttpKernel\\\\Event\\\\GetResponseForExceptionEvent\\.$#"
 			count: 1
 			path: tests/EventListener/ErrorListenerTest.php
