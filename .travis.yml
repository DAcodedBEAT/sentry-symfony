--- conflicted
+++ resolved
@@ -15,12 +15,8 @@
   - composer self-update
   - composer global require hirak/prestissimo
 
-<<<<<<< HEAD
 install: 
-  - travis_wait travis_retry composer update --no-interaction --prefer-dist --prefer-stable $COMPOSER_OPTIONS
-=======
-install: travis_retry travis_wait composer update --no-interaction --prefer-dist --prefer-stable $COMPOSER_OPTIONS
->>>>>>> 32bc4f76
+  - travis_retry travis_wait composer update --no-interaction --prefer-dist --prefer-stable $COMPOSER_OPTIONS
 
 script:
   - vendor/bin/phpunit -v
@@ -32,12 +28,7 @@
       env: COMPOSER_OPTIONS="--prefer-lowest"
     - stage: Code style and static analysis
       script:
-<<<<<<< HEAD
         - composer phpstan
-=======
-        - composer require --dev phpstan/phpstan symfony/expression-language --no-interaction --prefer-dist --prefer-stable
-        - vendor/bin/phpstan analyse src --level 7 -c phpstan.neon
->>>>>>> 32bc4f76
       env: PHPSTAN=true
     - script: 
         - composer cs-check
