sentry:
  tracing:
    enabled: true
  options:
    capture_silenced_errors: true
    error_types: E_ALL & ~E_USER_DEPRECATED
<<<<<<< HEAD
    integrations:
      - 'Sentry\Integration\IgnoreErrorsIntegration'
=======
    traces_sample_rate: 0
>>>>>>> a05a849f

framework:
  router: { resource: "%routing_config_dir%/routing.yml" }
  secret: secret
  test: ~

services:
  test.hub:
    alias: Sentry\State\HubInterface
    public: true

  Sentry\SentryBundle\Tests\End2End\StubTransportFactory: ~

  Sentry\Transport\TransportFactoryInterface:
    alias: Sentry\SentryBundle\Tests\End2End\StubTransportFactory

  Sentry\SentryBundle\Tests\End2End\App\Controller\MainController:
    autowire: true
    tags:
      - controller.service_arguments

  Sentry\SentryBundle\Tests\End2End\App\Command\MainCommand:
    tags: [{ name: 'console.command', command: 'main-command' }]

  Sentry\Integration\IgnoreErrorsIntegration:
    arguments:
      $options:
        ignore_exceptions:
          - '\Sentry\SentryBundle\Tests\End2End\App\Messenger\IgnorableException'

monolog:
  handlers:
    main:
      type:  stream
      path:  "%kernel.logs_dir%/%kernel.environment%.log"
      level: debug<|MERGE_RESOLUTION|>--- conflicted
+++ resolved
@@ -4,12 +4,9 @@
   options:
     capture_silenced_errors: true
     error_types: E_ALL & ~E_USER_DEPRECATED
-<<<<<<< HEAD
+    traces_sample_rate: 0
     integrations:
       - 'Sentry\Integration\IgnoreErrorsIntegration'
-=======
-    traces_sample_rate: 0
->>>>>>> a05a849f
 
 framework:
   router: { resource: "%routing_config_dir%/routing.yml" }
