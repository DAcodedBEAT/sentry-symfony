# Changelog

## Unreleased

<<<<<<< HEAD
- Make the transport factory configurable in the bundle's config (#504)
- Add the `sentry_trace_meta()` Twig function to print the `sentry-trace` HTML meta tag (#510)
- Make the list of commands for which distributed tracing is active configurable (#515)
=======
## 4.1.4 (2021-06-18)

- Fix decoration of cache adapters inheriting parent service (#525)
- Fix extraction of the username of the logged-in user in Symfony `5.3` (#518)
>>>>>>> c5caac2a

## 4.1.3 (2021-05-31)

- Fix missing require of the `symfony/cache-contracts` package (#506)

## 4.1.2 (2021-05-17)

- Fix the check of the existence of the `CacheItem` class while attempting to enable the cache instrumentation (#501)

## 4.1.1 (2021-05-10)

- Fix the conditions to automatically enable the cache instrumentation when possible (#487)
- Fix deprecations triggered by Symfony `5.3` (#489)
- Fix fatal error when the `SERVER_PROTOCOL` header is missing (#495)

## 4.1.0 (2021-04-19)

- Avoid failures when the `RequestFetcher` fails to translate the `Request` (#472)
- Add support for distributed tracing of Symfony request events (#423)
- Add support for distributed tracing of Twig template rendering (#430)
- Add support for distributed tracing of SQL queries while using Doctrine DBAL (#426)
- Add support for distributed tracing when running a console command (#455)
- Add support for distributed tracing of cache pools (#477)
- Add the full CLI command string to the extra context (#352)
- Deprecate the `Sentry\SentryBundle\EventListener\ConsoleCommandListener` class in favor of its parent class `Sentry\SentryBundle\EventListener\ConsoleListener` (#429)
- Lower the required version of `symfony/psr-http-message-bridge` to allow installing it on a project that uses Symfony `3.4.x` components only (#480)

## 4.0.3 (2021-03-03)

- Fix regression from #454 for `null` value on DSN not disabling Sentry (#457)

## 4.0.2 (2021-03-03)

- Add `kernel.project_dir` to `prefixes` default value to trim paths to the project root (#434)
- Fix `null`, `false` or empty value not disabling Sentry (#454)

## 4.0.1 (2021-01-26)

- Add missing `capture-soft-fails` option to the XSD schema for the XML config (#417)
- Fix regression that send PII even when the `send_default_pii` option is off (#425)
- Fix capture of console errors when the `register_error_listener` option is disabled (#427)

## 4.0.0 (2021-01-19)

**Breaking Change**: This version uses the [envelope endpoint](https://develop.sentry.dev/sdk/envelopes/). If you are
using an on-premise installation it requires Sentry version `>= v20.6.0` to work. If you are using
[sentry.io](https://sentry.io) nothing will change and no action is needed.

- Enable back all error listeners from base SDK integration (#322)
- Add `options.traces_sampler` and `options.traces_sample_rate` configuration options (#385)
- [BC BREAK] Remove the `options.project_root` configuration option. Instead of setting it, use a combination of `options.in_app_include` and `options.in_app_exclude` (#385)
- [BC BREAK] Remove the `options.excluded_exceptions` configuration option. Instead of setting it, configure the `IgnoreErrorsIntegration` integration (#385)
- [BC BREAK] Refactorize the `ConsoleCommandListener`, `ErrorListener`, `RequestListener` and `SubRequestListener` event listeners (#387)
- Registered the CLI commands as lazy services (#373)
- [BC BREAK] Refactorize the configuration tree and the definitions of some container services (#401)
- Support the XML format for the bundle configuration (#401)
- PHP 8 support (#399, thanks to @Yozhef)
- Retrieve the request from the `RequestStack` when using the `RequestIntegration` integration (#361)
- Reorganize the folder structure and change CS standard (#405)
- [BC BREAK] Remove the `monolog` configuration option. Instead, register the service manually (#406)
- [BC BREAK] Remove the `listener_priorities` configuration option. Instead, use a compiler pass to change the priority of the listeners (#407)
- Prefer usage of the existing `Symfony\Bridge\PsrHttpMessage\HttpMessageFactoryInterface` service for the `RequestFetcher` class (#409)
- [BC BREAK] Change the priorities of the `RequestListener` and `SubRequestListener` listeners (#414)

## 3.5.3 (2020-10-13)

- Refactors and fixes class aliases for more robustness (#315 #359, thanks to @guilliamxavier)

## 3.5.2 (2020-07-08)

- Use `jean85/pretty-package-versions` `^1.5` to leverage the new `getRootPackageVersion` method (c8799ac)
- Fix support for PHP preloading (#354, thanks to @annuh)
- Fix `capture_soft_fails: false` option for the Messenger (#353)

## 3.5.1 (2020-05-07)

- Capture events using the `Hub` in the `MessengerListener` to avoid loosing `Scope` data (#339, thanks to @sh41)
- Capture multiple events if multiple exceptions are generated in a Messenger Worker context (#340, thanks to @emarref)

## 3.5.0 (2020-05-04)

- Capture and flush messages in a Messenger Worker context (#326, thanks to @emarref)
- Support Composer 2 (#335)
- Avoid issues with dependency lower bound, fix #331 (#335)

## 3.4.4 (2020-03-16)

- Improve `release` option default value (#325)

## 3.4.3 (2020-02-03)

- Change default of `in_app_include` to empty, due to getsentry/sentry-php#958 (#311)
- Improve class_alias robustness (#315)

## 3.4.2 (2020-01-29)

- Remove space from classname used with `class_alias` (#313)

## 3.4.1 (2020-01-24)

- Fix issue due to usage of `class_alias` to fix deprecations, which could break BC layers of third party packages (#309, thanks to @scheb)

## 3.4.0 (2020-01-20)

- Add support for `sentry/sentry` 2.3 (#298)
- Drop support for `sentry/sentry` < 2.3 (#298)
- Add support to `in_app_include` client option (#298)
- Remap `excluded_exceptions` option to use the new `IgnoreErrorsIntegration` (#298)

## 3.3.2 (2020-01-16)

- Fix issue with exception listener under Symfony 4.3 (#301)

## 3.3.1 (2020-01-14)

- Fixed Release

## 3.3.0 (2020-01-14)

- Add support for Symfony 5.0 (#266, thanks to @Big-Shark)
- Drop support for Symfony < 3.4 (#277)
- Add default value for the `release` option, using the detected root package version (#291 #292, thanks to @Ocramius)

## 3.2.1 (2019-12-19)

- Fix handling of command with no name on `ConsoleListener` (#261)
- Remove check by AuthorizationChecker in  `RequestListener` (#264)
- Fixed undefined variable in `RequestListener` (#263)

## 3.2.0 (2019-10-04)

- Add forward compatibility with Symfony 5 (#235, thanks to @garak)
- Fix Hub initialization for `ErrorListener` (#243, thanks to @teohhanhui)
- Fix compatibility with sentry/sentry 2.2+ (#244)
- Add support for `class_serializers` option (#245)
- Add support for `max_request_body_size` option (#249)
- Add option to disable the error listener completely (#247, thanks to @HypeMC)
- Add options to register the Monolog Handler (#247, thanks to @HypeMC)

## 3.1.0 (2019-07-02)

- Add support for Symfony 2.8 (#233, thanks to @nocive)
- Fix handling of ESI requests (#213, thanks to @franmomu)

## 3.0.0 (2019-05-10)

- Add the `sentry:test` command, to test if the Sentry SDK is functioning properly.

## 3.0.0-beta2 (2019-03-22)

- Disable Sentry's ErrorHandler, and report all errors using Symfony's events (#204)

## 3.0.0-beta1 (2019-03-06)

The 3.0 major release has multiple breaking changes. The most notable one is the upgrade to the 2.0 base SDK client.
Refer to the [UPGRADE-3.0.md](https://github.com/getsentry/sentry-symfony/blob/master/UPGRADE-3.0.md) document for a
detailed explanation.<|MERGE_RESOLUTION|>--- conflicted
+++ resolved
@@ -2,16 +2,14 @@
 
 ## Unreleased
 
-<<<<<<< HEAD
 - Make the transport factory configurable in the bundle's config (#504)
 - Add the `sentry_trace_meta()` Twig function to print the `sentry-trace` HTML meta tag (#510)
 - Make the list of commands for which distributed tracing is active configurable (#515)
-=======
+
 ## 4.1.4 (2021-06-18)
 
 - Fix decoration of cache adapters inheriting parent service (#525)
 - Fix extraction of the username of the logged-in user in Symfony `5.3` (#518)
->>>>>>> c5caac2a
 
 ## 4.1.3 (2021-05-31)
 
