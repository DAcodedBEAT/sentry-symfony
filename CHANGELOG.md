--- conflicted
+++ resolved
@@ -2,9 +2,7 @@
 
 ## Unreleased
 
-<<<<<<< HEAD
 - Add `TracingDriverConnectionInterface::getNativeConnection()` method to get the original driver connection (#597)
-=======
 
 ## 4.2.10 (2022-05-17)
 
@@ -21,7 +19,6 @@
 ## 4.2.7 (2022-02-18)
 
 - Fix deprecation notice thrown when instrumenting the `PDOStatement::bindParam()` method and passing `$length = null` (#586)
->>>>>>> d1d2895c
 
 ## 4.2.6 (2022-01-10)
 
