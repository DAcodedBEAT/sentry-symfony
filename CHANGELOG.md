--- conflicted
+++ resolved
@@ -2,13 +2,12 @@
 
 ## Unreleased
 
-<<<<<<< HEAD
 - Add support for distributed tracing of Symfony request events (#423)
 - Add support for distributed tracing of Twig template rendering (#430)
 - Add support for distributed tracing of SQL queries while using Doctrine DBAL (#426)
 - Added missing `capture-soft-fails` config schema option (#417)
 - Deprecate the `Sentry\SentryBundle\EventListener\ConsoleCommandListener` class in favor of its parent class `Sentry\SentryBundle\EventListener\ConsoleListener` (#429)
-=======
+
 ## 4.0.3 (2021-03-03)
 - Fix regression from #454 for `null` value on DSN not disabling Sentry (#457)
 
@@ -22,7 +21,6 @@
 - Add missing `capture-soft-fails` option to the XSD schema for the XML config (#417)
 - Fix regression that send PII even when the `send_default_pii` option is off (#425)
 - Fix capture of console errors when the `register_error_listener` option is disabled (#427)
->>>>>>> 32fce0e6
 
 ## 4.0.0 (2021-01-19)
 
@@ -54,7 +52,7 @@
 
 - Use `jean85/pretty-package-versions` `^1.5` to leverage the new `getRootPackageVersion` method (c8799ac)
 - Fix support for PHP preloading (#354, thanks to @annuh)
-- Fix `capture_soft_fails: false` option for the Messenger (#353) 
+- Fix `capture_soft_fails: false` option for the Messenger (#353)
 
 ## 3.5.1 (2020-05-07)
 
