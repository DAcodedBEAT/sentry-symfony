--- conflicted
+++ resolved
@@ -112,22 +112,14 @@
         // Bundle-specific configuration
         $listenerPriorities = $rootNode->children()
             ->arrayNode('listener_priorities')
-<<<<<<< HEAD
-                ->addDefaultsIfNotSet()
-                ->children()
-                    ->scalarNode('request')->defaultValue(1)->end()
-                    ->scalarNode('sub_request')->defaultValue(1)->end()
-                    ->scalarNode('console')->defaultValue(1)->end()
-                ->end()
-            ->end();
-=======
             ->addDefaultsIfNotSet()
             ->children();
         $listenerPriorities->scalarNode('request')
             ->defaultValue(1);
+        $listenerPriorities->scalarNode('sub_request')
+            ->defaultValue(1);
         $listenerPriorities->scalarNode('console')
             ->defaultValue(1);
->>>>>>> 965ca7b7
 
         return $treeBuilder;
     }
