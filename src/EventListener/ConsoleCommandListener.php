--- conflicted
+++ resolved
@@ -11,74 +11,10 @@
  */
 final class ConsoleCommandListener extends ConsoleListener
 {
-<<<<<<< HEAD
-    public function __construct(HubInterface $hub)
+    public function __construct(HubInterface $hub, bool $captureErrors = true)
     {
-        parent::__construct($hub);
+        parent::__construct($hub, $captureErrors);
 
         @trigger_error(sprintf('The "%s" class is deprecated since version 4.1 and will be removed in 5.0. Use "%s" instead.', self::class, ConsoleListener::class), \E_USER_DEPRECATED);
-=======
-    /**
-     * @var HubInterface The current hub
-     */
-    private $hub;
-
-    /**
-     * @var bool Whether to capture console errors
-     */
-    private $captureErrors;
-
-    /**
-     * Constructor.
-     *
-     * @param HubInterface $hub           The current hub
-     * @param bool         $captureErrors Whether to capture console errors
-     */
-    public function __construct(HubInterface $hub, bool $captureErrors = true)
-    {
-        $this->hub = $hub;
-        $this->captureErrors = $captureErrors;
-    }
-
-    /**
-     * Handles the execution of a console command by pushing a new {@see Scope}.
-     *
-     * @param ConsoleCommandEvent $event The event
-     */
-    public function handleConsoleCommandEvent(ConsoleCommandEvent $event): void
-    {
-        $scope = $this->hub->pushScope();
-        $command = $event->getCommand();
-
-        if (null !== $command && null !== $command->getName()) {
-            $scope->setTag('console.command', $command->getName());
-        }
-    }
-
-    /**
-     * Handles the termination of a console command by popping the {@see Scope}.
-     *
-     * @param ConsoleTerminateEvent $event The event
-     */
-    public function handleConsoleTerminateEvent(ConsoleTerminateEvent $event): void
-    {
-        $this->hub->popScope();
-    }
-
-    /**
-     * Handles an error that happened while running a console command.
-     *
-     * @param ConsoleErrorEvent $event The event
-     */
-    public function handleConsoleErrorEvent(ConsoleErrorEvent $event): void
-    {
-        $this->hub->configureScope(function (Scope $scope) use ($event): void {
-            $scope->setTag('console.command.exit_code', (string) $event->getExitCode());
-
-            if ($this->captureErrors) {
-                $this->hub->captureException($event->getError());
-            }
-        });
->>>>>>> 32fce0e6
     }
 }