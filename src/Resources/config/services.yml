services:
<<<<<<< HEAD
  sentry.client:
    class: '%sentry.client%'
    arguments: ['%sentry.dsn%', '%sentry.options%']
    public: true
    calls:
      - [install, []]
=======
    sentry.client:
        class: '%sentry.client%'
        arguments: ['%sentry.dsn%', '%sentry.options%']
        public: true
        calls:
            - [install, []]
>>>>>>> 32bc4f76

  sentry.exception_listener:
    class: '%sentry.exception_listener%'
    arguments:
      - '@sentry.client'
      - '@event_dispatcher'
      - '%sentry.skip_capture%'
      - '@?security.token_storage'
      - '@?security.authorization_checker'
    tags:
      - { name: kernel.event_listener, event: kernel.request,    method: onKernelRequest, priority: '%sentry.listener_priorities.request%'}
      - { name: kernel.event_listener, event: kernel.exception,  method: onKernelException, priority: '%sentry.listener_priorities.kernel_exception%' }
      - { name: kernel.event_listener, event: console.command,   method: onConsoleCommand }
      - { name: kernel.event_listener, event: console.exception, method: onConsoleException, priority: '%sentry.listener_priorities.console_exception%' }
      - { name: kernel.event_listener, event: console.error,     method: onConsoleError, priority: '%sentry.listener_priorities.console_exception%' }<|MERGE_RESOLUTION|>--- conflicted
+++ resolved
@@ -1,19 +1,9 @@
 services:
-<<<<<<< HEAD
   sentry.client:
     class: '%sentry.client%'
     arguments: ['%sentry.dsn%', '%sentry.options%']
-    public: true
-    calls:
+    public: true    calls:
       - [install, []]
-=======
-    sentry.client:
-        class: '%sentry.client%'
-        arguments: ['%sentry.dsn%', '%sentry.options%']
-        public: true
-        calls:
-            - [install, []]
->>>>>>> 32bc4f76
 
   sentry.exception_listener:
     class: '%sentry.exception_listener%'
