<<<<<<< HEAD
0.9.0 (unreleased)
-----
=======
0.8.1
-----
 - Force load of client in console commands to avoid missing notices due to lazy-loading (#67) 
>>>>>>> 54541100

0.8.0
-----
 - Add `SentryExceptionListenerInterface` and the `exception_listener` option in the configuration (#47) to allow customization of the exception listener
 - Add `SentrySymfonyEvents::PRE_CAPTURE` and `SentrySymfonyEvents::SET_USER_CONTEXT` events (#47) to customize event capturing information 
 - Make SkipCapture work on console exceptions too
 - Make listeners' priority customizable through the new `listener_priorities` configuration key

0.7.1
-----
- Quote sentry.options in services.yml.

0.7.0
-----
- Expose all configuration options (#36).

0.6.0
-----
- Improve app path detection to exclude root folder and exclude vendor.

0.5.0
-----
- Raise sentry/sentry minimum requirement to 1.2.0.
- Fixed an issue with a missing import (#24).
- ``prefixes`` and ``app_path`` will now be bound by default.

0.4.0
-----
- Added ``skip_capture`` configuration for excluding exceptions.
- Security services are now optional.
- Console exceptions are now captured.
- Default PHP SDK hooks will now be installed (via ``Raven_Client->install``).
- SDK will now be registered as 'sentry-symfony'.

0.3.0
-----
- Added support for capturing the current user.<|MERGE_RESOLUTION|>--- conflicted
+++ resolved
@@ -1,11 +1,9 @@
-<<<<<<< HEAD
 0.9.0 (unreleased)
 -----
-=======
+
 0.8.1
 -----
  - Force load of client in console commands to avoid missing notices due to lazy-loading (#67) 
->>>>>>> 54541100
 
 0.8.0
 -----
